#!/bin/bash -e

cd $(dirname $0)

# force use /usr/bin/sort on windows, /c/Windows/system32/sort do not support -V
OS=$(uname -s)
SORT=sort
if [[ $OS =~ "NT" ]]; then
    SORT=/usr/bin/sort
fi

requiredGitVersion="1.8.4"
currentGitVersion="$(git --version | awk '{print $3}')"
if [ "$(printf '%s\n' "$requiredGitVersion" "$currentGitVersion" | ${SORT} -V | head -n1)" = "$currentGitVersion" ]; then
    echo "Please update your Git version. (foud version $currentGitVersion, required version >= $requiredGitVersion)"
    exit -1
fi
function git_submodule_update() {
    git submodule sync
    git submodule update -f --init midout
    git submodule update -f --init intel-mkl-dnn
    git submodule update -f --init Halide
    git submodule update -f --init protobuf
    git submodule update -f --init gtest
    git submodule update -f --init flatbuffers
    git submodule update -f --init cutlass
    git submodule update -f --init Json
    git submodule update -f --init pybind11
    git submodule update -f --init llvm-project
    git submodule update -f --init range-v3
    git submodule update -f --init libzmq
    git submodule update -f --init cppzmq
    git submodule update -f --init OpenBLAS
<<<<<<< HEAD
    git submodule update -f --init gflags
    update_cpuinfo
=======
    git submodule update -f --init cpuinfo
>>>>>>> 4cb7fa8e

    git submodule update -f --init MegRay
    pushd MegRay/third_party >/dev/null
        git submodule sync
        git submodule update -f --init nccl
        git submodule update -f --init gdrcopy
        git submodule update -f --init ucx
    popd >/dev/null
}

if [[ -z "${ALREADY_UPDATE_SUBMODULES}" ]]; then
    git_submodule_update
fi<|MERGE_RESOLUTION|>--- conflicted
+++ resolved
@@ -31,12 +31,8 @@
     git submodule update -f --init libzmq
     git submodule update -f --init cppzmq
     git submodule update -f --init OpenBLAS
-<<<<<<< HEAD
-    git submodule update -f --init gflags
-    update_cpuinfo
-=======
     git submodule update -f --init cpuinfo
->>>>>>> 4cb7fa8e
+     git submodule update -f --init gflags
 
     git submodule update -f --init MegRay
     pushd MegRay/third_party >/dev/null
